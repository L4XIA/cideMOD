--- conflicted
+++ resolved
@@ -118,10 +118,9 @@
         self.solventSurfConcentration = self._parse_value("solventSurfConcentration")
         self.rateConstant = self._parse_value("rateConstant")
 
-<<<<<<< HEAD
     def __bool__(self) -> bool :
         return bool(self.dic) and all(bool(getattr(self,var)) for var in ["molecularWeight", "EC_eps", "density", "rateConstant"])
-=======
+
 class lostOfActiveMaterial(parser):
     def __init__(self, dic):
         super().__init__()
@@ -138,7 +137,6 @@
 
     def __bool__(self):
         return self.model == "stress" and bool(self.beta) and bool(self.m)
->>>>>>> 01d1f567
 
 class electrode(parser):
     def __init__(self, cell, dic):
