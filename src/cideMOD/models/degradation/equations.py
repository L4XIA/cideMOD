--- conflicted
+++ resolved
@@ -32,15 +32,6 @@
     "SEI",
     "LAM"
 ]
-
-<<<<<<< HEAD
-=======
-def _get_n_mat(f):
-        n = 0
-        for name in f._fields:
-            if name.startswith('c_EC_0_a'):
-                n += 1
-        return n
 
 class LAM:
     r"""
@@ -133,7 +124,6 @@
         return bool(self.LAM)
 
 
->>>>>>> 01d1f567
 class SEI:
     """
     SEI (Solid-Electrolyte Interphase) growth model limited by solvent diffusion through the SEI.
